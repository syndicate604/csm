--- conflicted
+++ resolved
@@ -201,7 +201,6 @@
         curr_tokens_mask = None
         curr_pos = None
         samples = []
-<<<<<<< HEAD
         audio = None
 
         try:
@@ -306,45 +305,4 @@
     except Exception as e:
         logger.error(f"Error loading CSM 1B: {str(e)}")
         logger.error(traceback.format_exc())
-        raise
-=======
-        curr_tokens = prompt_tokens.unsqueeze(0)
-        curr_tokens_mask = prompt_tokens_mask.unsqueeze(0)
-        curr_pos = torch.arange(0, prompt_tokens.size(0)).unsqueeze(0).long().to(self.device)
-
-        max_seq_len = 2048 - max_audio_frames
-        if curr_tokens.size(1) >= max_seq_len:
-            raise ValueError(f"Inputs too long, must be below max_seq_len - max_audio_frames: {max_seq_len}")
-
-        for _ in range(max_audio_frames):
-            sample = self._model.generate_frame(curr_tokens, curr_tokens_mask, curr_pos, temperature, topk)
-            if torch.all(sample == 0):
-                break  # eos
-
-            samples.append(sample)
-
-            curr_tokens = torch.cat([sample, torch.zeros(1, 1).long().to(self.device)], dim=1).unsqueeze(1)
-            curr_tokens_mask = torch.cat(
-                [torch.ones_like(sample).bool(), torch.zeros(1, 1).bool().to(self.device)], dim=1
-            ).unsqueeze(1)
-            curr_pos = curr_pos[:, -1:] + 1
-
-        audio = self._audio_tokenizer.decode(torch.stack(samples).permute(1, 2, 0)).squeeze(0).squeeze(0)
-
-        # This applies an imperceptible watermark to identify audio as AI-generated.
-        # Watermarking ensures transparency, dissuades misuse, and enables traceability.
-        # Please be a responsible AI citizen and keep the watermarking in place.
-        # If using CSM 1B in another application, use your own private key and keep it secret.
-        audio, wm_sample_rate = watermark(self._watermarker, audio, self.sample_rate, CSM_1B_GH_WATERMARK)
-        audio = torchaudio.functional.resample(audio, orig_freq=wm_sample_rate, new_freq=self.sample_rate)
-
-        return audio
-
-
-def load_csm_1b(device: str = "cuda") -> Generator:
-    model = Model.from_pretrained("sesame/csm-1b")
-    model.to(device=device, dtype=torch.bfloat16)
-
-    generator = Generator(model)
-    return generator
->>>>>>> 836f8865
+        raise